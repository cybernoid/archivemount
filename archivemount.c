/*

   Copyright (c) 2005-2018 Andre Landwehr <andrel@cybernoia.de>

   This program can be distributed under the terms of the GNU LGPL.
   See the file COPYING.

   Based on: fusexmp.c and sshfs.c by Miklos Szeredi <miklos@szeredi.hu>

   Contributions by: Niels de Vos <niels@nixpanic.net>
                     Thomas J. Duck
                     Andrew Brampton <me at bramp dot net>
                     Tomáš Čech <sleep_walker at suse dot cz>
                     Timothy Hobbs <timothyhobbs at seznam dot cz>
                     Lee Leahu
                     Alain Parmentier <pa at infodata.lu>
*/

#ifdef linux
/* For pread()/pwrite() */
#define _XOPEN_SOURCE 500
#endif

#define FUSE_USE_VERSION 26
#define MAXBUF 4096

#define BLOCK_SIZE 10240

#include "config.h"

#include <fuse.h>
#include <fuse/fuse_lowlevel.h>
#include <fuse_opt.h>
#include <stdio.h>
#include <stdlib.h>
#include <string.h>
#include <stdarg.h>
#include <unistd.h>
#include <fcntl.h>
#include <dirent.h>
#include <errno.h>
#include <sys/statvfs.h>
#include <sys/types.h>
#include <sys/stat.h>
#include <time.h>
#include <grp.h>
#include <pwd.h>
#include <utime.h>
#include <string.h>
#include <wchar.h>
#include <archive.h>
#include <archive_entry.h>
#include <pthread.h>
#include <regex.h>
#include <termios.h>

#include "archivecomp.h"

#include "uthash.h"

  /**********/
 /* macros */
/**********/
#ifdef NDEBUG
#   define log(format, ...)
#else
#   define log(format, ...) \
{ \
	FILE *FH = fopen("/tmp/archivemount.log", "a"); \
	if (FH) { \
		fprintf(FH, "l. %4d: " format "\n", __LINE__, ##__VA_ARGS__); \
		fclose(FH); \
	} \
}
#endif


  /*******************/
 /* data structures */
/*******************/

typedef struct node {
	struct node *parent;
	struct node *child; /* first child for directories */
	char *name; /* fully qualified with prepended '/' */
	char *basename; /* every after the last '/' */
	char *location; /* location on disk for new/modified files, else NULL */
	int namechanged; /* true when file was renamed */
	struct archive_entry *entry; /* libarchive header data */
	int modified; /* true when node was modified */
	UT_hash_handle hh;
} NODE;

struct options {
	int readonly;
	int password;
	int nobackup;
	int nosave;
	char *subtree_filter;
	int formatraw;
};

typedef struct formatraw_cache {
	struct stat st;
	struct archive *archive;
	int opened;
	off_t offset_uncompressed;
} FORMATRAW_CACHE;

enum {
	KEY_VERSION,
	KEY_HELP,
};

#define AR_OPT(t, p, v) { t, offsetof(struct options, p), v }

static struct fuse_opt ar_opts[] =
{
	AR_OPT("readonly", readonly, 1),
	AR_OPT("password", password, 1),
	AR_OPT("nobackup", nobackup, 1),
	AR_OPT("nosave"  , nosave  , 1),
	AR_OPT("subtree=%s", subtree_filter, 1),
	AR_OPT("formatraw", formatraw, 1),

	FUSE_OPT_KEY("-V",	       KEY_VERSION),
	FUSE_OPT_KEY("--version",      KEY_VERSION),
	FUSE_OPT_KEY("-h",	       KEY_HELP),
	FUSE_OPT_KEY("--help",	       KEY_HELP),
	FUSE_OPT_END
};


  /***********/
 /* globals */
/***********/

static int archiveFd; /* file descriptor of archive file, just to keep the
			 beast alive in case somebody deletes the file while
			 it is mounted */
static int archiveModified = 0;
static int archiveWriteable = 0;
static NODE *root;
static FORMATRAW_CACHE *rawcache;
struct options options;
char *mtpt = NULL;
char *archiveFile = NULL;
char *user_passphrase = NULL;
size_t user_passphrase_size = 0;
pthread_mutex_t lock; /* global node tree lock */

/* Taken from the GNU under the GPL */
char *
strchrnul (const char *s, int c_in)
{
	char c = c_in;
	while (*s && (*s != c))
		s++;

	return (char *) s;
}

  /**********************/
 /* internal functions */
/**********************/

static void
usage(const char *progname)
{
	fprintf(stderr,
		"usage: %s archivepath mountpoint [options]\n"
		"\n"
		"general options:\n"
		"    -o opt,[opt...]	    mount options\n"
		"    -h   --help	    print help\n"
		"    -V   --version	    print version\n"
		"\n"
		"archivemount options:\n"
		"    -o readonly	    disable write support\n"
		"    -o password	    prompt for a password.\n"
		"    -o nobackup	    remove archive file backups\n"
		"    -o nosave		    do not save changes upon unmount.\n"
		"			    Good if you want to change something\n"
		"			    and save it as a diff,\n"
		"			    or use a format for saving which is\n"
		"			    not supported by archivemount.\n"
		"\n"
		"    -o subtree=<regexp>    use only subtree matching ^\\.\\?<regexp> from archive\n"
		"			    it implies readonly\n"
		"\n"
		"    -o formatraw	    treat input as a single element archive\n"
		"			    it implies readonly\n"
		"\n",progname);
}

static struct fuse_operations ar_oper;

static int
ar_opt_proc(void *data, const char *arg, int key, struct fuse_args *outargs)
{
	(void) data;

	switch(key) {
		case FUSE_OPT_KEY_OPT:
			return 1;

		case FUSE_OPT_KEY_NONOPT:
			if (!archiveFile) {
				archiveFile = strdup(arg);
				return 0;
			} else if (!mtpt) {
				mtpt = strdup(arg);
			}
			return 1;

		case KEY_HELP:
			usage(outargs->argv[0]);
			fuse_opt_add_arg(outargs, "-ho");
			fuse_main(outargs->argc, outargs->argv, &ar_oper, NULL);
			exit(1);

		case KEY_VERSION:
			fprintf(stderr, "archivemount version %s\n", VERSION);
			fuse_opt_add_arg(outargs, "--version");
			fuse_main(outargs->argc, outargs->argv, &ar_oper, NULL);
			exit(0);

		default:
			fprintf(stderr, "internal error\n");
			abort();
	}
}

static NODE *
init_node()
{
	NODE *node;

	if ((node = malloc(sizeof(NODE))) == NULL) {
		log("Out of memory");
		return NULL;
	}

	node->parent = NULL;
	node->child = NULL;
	node->name = NULL;
	node->basename = NULL;
	node->location = NULL;
	node->namechanged = 0;
	node->entry = archive_entry_new();
	node->modified = 0;
	memset(&node->hh, 0, sizeof(node->hh));

	if (node->entry == NULL) {
		log("Out of memory");
		free(node);
		return NULL;
	}

	return node;
}

static FORMATRAW_CACHE *
init_rawcache()
{
	FORMATRAW_CACHE *rawcache;

	if ((rawcache = malloc(sizeof(FORMATRAW_CACHE))) == NULL) {
		log("Out of memory");
		return NULL;
	}

	memset(&rawcache->st, 0, sizeof(rawcache->st));
	memset(&rawcache->archive, 0, sizeof(rawcache->archive));
	rawcache->opened=0;
	rawcache->offset_uncompressed=0;
	return rawcache;
}

static void
free_node(NODE *node)
{
	NODE *child, *tmp;

	free(node->name);
	archive_entry_free(node->entry);

	// Clean up any children
	HASH_ITER(hh, node->child, child, tmp) {
		HASH_DEL(node->child, child);
		free_node(child);
	}

	free(node);
}

/* not used now
#static void
free_rawcache(FORMATRAW_CACHE *rawcache)
{
	free(rawcache);
}
*/


static void
remove_child(NODE *node)
{
	if (node->parent) {
		HASH_DEL(node->parent->child, node);
		log("removed '%s' from parent '%s' (was first child)", node->name, node->parent->name);
	} else {
		root = NULL;
	}
}

static void
insert_as_child(NODE *node, NODE *parent)
{
	node->parent = parent;
	HASH_ADD_KEYPTR(hh, parent->child, node->basename, strlen(node->basename), node);
	log("inserted '%s' as child of '%s'", node->name, parent->name);
}

/*
 * inserts "node" into tree starting at "root" according to the path
 * specified in node->name
 * @return 0 on success, 0-errno else (ENOENT or ENOTDIR)
 */
static int
insert_by_path(NODE *root, NODE *node)
{
	char *temp;
	NODE *cur = root;
	char *key = node->name;

	key++;
	while ((temp = strchr(key, '/'))) {
		size_t namlen = temp - key;
		char nam[namlen + 1];
		NODE *last = cur;

		strncpy(nam, key, namlen);
		nam[namlen] = '\0';
		if (cur != root || strcmp(cur->basename, nam) != 0) {
			cur = cur->child;
			while (cur && strcmp(cur->basename, nam) != 0)
			{
				cur = cur->hh.next;
			}
		}
		if (! cur) {
			/* parent path not found, create a temporary one */
			NODE *tempnode;
			if ((tempnode = init_node()) == NULL)
				return -ENOMEM;

			if ((tempnode->name = malloc(
						strlen(last->name) + namlen + 2)) == NULL) {
				log("Out of memory");
				return -ENOMEM;
			}
			if (last != root) {
				sprintf(tempnode->name, "%s/%s", last->name, nam);
			} else {
				sprintf(tempnode->name, "/%s", nam);
			}
			tempnode->basename = strrchr(tempnode->name, '/') + 1;

			archive_entry_free(tempnode->entry);

			if ((tempnode->entry = archive_entry_clone(root->entry)) == NULL) {
				log("Out of memory");
				return -ENOMEM;
			}
			/* insert it recursively */
			insert_by_path(root, tempnode);
			/* now inserting node should work, correct cur for it */
			cur = tempnode;
		}
		/* iterate */
		key = temp + 1;
	}
	if (S_ISDIR(archive_entry_mode(cur->entry))) {
		/* check if a child of this name already exists */
		NODE *tempnode = NULL;

		HASH_FIND(hh, cur->child, node->basename, strlen(node->basename), tempnode);

		if (tempnode) {
			/* this is a dupe due to a temporarily inserted
			   node, just update the entry */
			archive_entry_free(node->entry);
			if ((node->entry = archive_entry_clone(
						tempnode->entry)) == NULL) {
				log("Out of memory");
				return -ENOMEM;
			}
		} else {
			insert_as_child(node, cur);
		}
	} else {
		return -ENOTDIR;
	}
	return 0;
}

static int
build_tree(const char *mtpt)
{
	struct archive *archive;
	struct stat st;
	int format;
	int compression;
	NODE *cur;
	char *subtree_filter = NULL;
	regex_t subtree;
	int regex_error;
	regmatch_t regmatch;
	char error_buffer[256];

#define PREFIX		"^\\.\\?"

	if (options.subtree_filter) {
		subtree_filter = malloc(strlen(options.subtree_filter) + strlen(PREFIX) + 1);
		if (!subtree_filter) {
			log("Not enough memory");
			return -ENOMEM;
		}
		strcpy(subtree_filter, PREFIX);
		subtree_filter = strcat(subtree_filter, options.subtree_filter);
		/* \? is only a special char on Mac if REG_ENHANCED is specified  */
#if defined REG_ENHANCED
		regex_error = regcomp(&subtree, subtree_filter, REG_ENHANCED);
#else
		regex_error = regcomp(&subtree, subtree_filter, 0);
#endif
		if (regex_error) {
			regerror(regex_error, &subtree, error_buffer, 256);
			log("Regex build error: %s\n", error_buffer);
			return -regex_error;
		}
		options.readonly = 1;
	}
	/* open archive */
	if ((archive = archive_read_new()) == NULL) {
		log("Out of memory");
		return -ENOMEM;
	}
	if (archive_read_support_filter_all(archive) != ARCHIVE_OK) {
		fprintf(stderr, "%s\n", archive_error_string(archive));
		return archive_errno(archive);
	}
	if (options.formatraw) {
		if (archive_read_support_format_raw(archive) != ARCHIVE_OK) {
			fprintf(stderr, "%s\n", archive_error_string(archive));
			return archive_errno(archive);
		}
		options.readonly = 1;
	} else {
		if (archive_read_support_format_all(archive) != ARCHIVE_OK) {
			fprintf(stderr, "%s\n", archive_error_string(archive));
			return archive_errno(archive);
		}
	}
<<<<<<< HEAD
	if (archive_read_open_fd(archive, archiveFd, BLOCK_SIZE) != ARCHIVE_OK) {
=======
	if (options.password) {
		if (archive_read_add_passphrase(archive, user_passphrase) != ARCHIVE_OK) {
			fprintf(stderr, "%s\n", archive_error_string(archive));
			return archive_errno(archive);
		}
	}
	if (archive_read_open_fd(archive, archiveFd, 10240) != ARCHIVE_OK) {
>>>>>>> 86cea6c8
		fprintf(stderr, "%s\n", archive_error_string(archive));
		return archive_errno(archive);
	}
	/* check if format or compression prohibits writability */
	format = archive_format(archive);
	//	log("FORMAT=%s",archive_format_name(archive));
	compression = archive_filter_code(archive, 0);
	//	log("COMPRESSION=%s",archive_compression_name(archive));
	if (format & ARCHIVE_FORMAT_ISO9660
		|| format & ARCHIVE_FORMAT_ISO9660_ROCKRIDGE
		|| format & ARCHIVE_FORMAT_ZIP
		|| compression == ARCHIVE_COMPRESSION_COMPRESS)
	{
		archiveWriteable = 0;
	}
	/* create root node */
	if ((root = init_node()) == NULL)
		return -ENOMEM;

	root->name = strdup("/");
	root->basename = &root->name[1];

	/* fill root->entry */
	if (fstat(archiveFd, &st) != 0) {
		perror("Error stat'ing archiveFile");
		return errno;
	}
	archive_entry_set_gid(root->entry, getgid());
	archive_entry_set_uid(root->entry, getuid());
	archive_entry_set_mode(root->entry, st.st_mtime);
	archive_entry_set_pathname(root->entry, "/");
	archive_entry_set_size(root->entry, st.st_size);
	stat(mtpt, &st);
	archive_entry_set_mode(root->entry, st.st_mode);

	if ((cur = init_node()) == NULL) {
		return -ENOMEM;
	}

	/* read all entries in archive, create node for each */
	while (archive_read_next_header2(archive, cur->entry) == ARCHIVE_OK) {
		const char *name;
		/* find name of node */
		name = archive_entry_pathname(cur->entry);
		if (memcmp(name, "./\0", 3) == 0) {
			/* special case: the directory "./" must be skipped! */
			continue;
		}
		if (options.subtree_filter) {
			regex_error = regexec(&subtree, name, 1, &regmatch, REG_NOTEOL);
			if (regex_error) {
				if (regex_error == REG_NOMATCH)
					continue;
				regerror(regex_error, &subtree, error_buffer, 256);
				log("Regex match error: %s\n", error_buffer);
				return -regex_error;
			}
			/* strip subtree from name */
			name += regmatch.rm_eo;
		}
		/* create node and clone the entry */
		/* normalize the name to start with "/" */
		if (strncmp(name, "./", 2) == 0) {
			/* remove the "." of "./" */
			cur->name = strdup(name + 1);
		} else if (name[0] != '/') {
			/* prepend a '/' to name */
			if ((cur->name = malloc(strlen(name) + 2)) == NULL) {
				log("Out of memory");
				return -ENOMEM;
			}
			sprintf(cur->name, "/%s", name);
		} else {
			/* just set the name */
			cur->name = strdup(name);
		}
		int len = strlen(cur->name) - 1;
		if (0 < len) {
			/* remove trailing '/' for directories */
			if (cur->name[len] == '/') {
				cur->name[len] = '\0';
			}
			cur->basename = strrchr(cur->name, '/') + 1;

			/* references */
			if (insert_by_path(root, cur) != 0) {
				log("ERROR: could not insert %s into tree",
					cur->name);
				return -ENOENT;
			}
		} else {
			/* this is the directory the subtree filter matches,
			   do not respect it */
		}

		if ((cur = init_node()) == NULL) {
			return -ENOMEM;
		}

		archive_read_data_skip(archive);
	}
	/* free the last unused NODE */
	free_node(cur);

	/* close archive */
	archive_read_free(archive);
	lseek(archiveFd, 0, SEEK_SET);
	if (options.subtree_filter) {
		regfree(&subtree);
		free(subtree_filter);
	}
	return 0;
}

static NODE *
find_modified_node(NODE *start)
{
	NODE *ret = NULL;
	NODE *run = start;

	while (run) {
		if (run->modified) {
			ret = run;
			break;
		}
		if (run->child) {
			if ((ret = find_modified_node(run->child))) {
				break;
			}
		}
		run = run->hh.next;
	}
	return ret;
}

static void
correct_hardlinks_to_node(const NODE *start, const char *old_name,
	const char *new_name)
{
	const NODE *run = start;

	while (run) {
		const char *tmp;
		if ((tmp = archive_entry_hardlink(run->entry))) {
			if (strcmp(tmp, old_name) == 0) {
				/* the node in "run" is a hardlink to "node",
				 * correct the path */
				//log("correcting hardlink '%s' from '%s' to '%s'", run->name, old_name, new_name);
				archive_entry_set_hardlink(
					run->entry, new_name);
			}
		}
		if (run->child) {
			correct_hardlinks_to_node(run->child, old_name, new_name);
		}
		run = run->hh.next;
	}
}

void
correct_name_in_entry (NODE *node)
{
	if (root->child &&
		node->name[0] == '/' &&
		archive_entry_pathname(root->child->entry)[0] != '/')
	{
		log ("correcting name in entry to '%s'", node->name+1);
		archive_entry_set_pathname(node->entry, node->name + 1);
	} else {
		log ("correcting name in entry to '%s'", node->name);
		archive_entry_set_pathname(node->entry, node->name);
	}
}

static NODE *
get_node_for_path(NODE *start, const char *path)
{
	NODE *ret = NULL;

	//log("get_node_for_path path: '%s' start: '%s'", path, start->name);

	/* Check if start is a perfect match */
	if (strcmp(path, start->name + (*path=='/'?0:1)) == 0) {
		//log("  get_node_for_path path: '%s' start: '%s' return: '%s'", path, start->name, start->name);
		return start;
	}

	/* Check if one of the children match */
	if (start->child) {
		const char * basename;
		const char * baseend;

		/* Find the part of the path we are now looking for */
		basename = path + strlen(start->name) - (*path=='/'?0:1);
		if (*basename == '/')
			basename++;

		baseend = strchrnul(basename, '/');

		//log("get_node_for_path path: '%s' start: '%s' basename: '%s' len: %ld", path, start->name, basename, baseend - basename);

		HASH_FIND(hh, start->child, basename, baseend - basename, ret);

		if (ret) {
			ret = get_node_for_path(ret, path);
		}
	}

	//log("  get_node_for_path path: '%s' start: '%s' return: '%s'", path, start->name, ret == NULL ? "(null)" : ret->name);
	return ret;
}


static NODE *
get_node_for_entry(NODE *start, struct archive_entry *entry)
{
	NODE *ret = NULL;
	NODE *run = start;
	const char *path = archive_entry_pathname(entry);

	if (*path == '/') {
		path++;
	}
	while (run) {
		const char *name = archive_entry_pathname(run->entry);
		if (*name == '/') {
			name++;
		}
		if (strcmp(path, name) == 0) {
			ret = run;
			break;
		}
		if (run->child) {
			if ((ret = get_node_for_entry(run->child, entry))) {
				break;
			}
		}
		run = run->hh.next;
	}
	return ret;
}

static int
rename_recursively(NODE *start, const char *from, const char *to)
{
	char *individualName;
	char *newName;
	int ret = 0;
	NODE *node = start;
	/* removing and re-inserting nodes while iterating through
	   the hashtable is a bad idea, so we copy all node ptrs
	   into an array first and iterate over that instead */
	size_t count = HASH_COUNT(start);
	NODE *nodes[count];
	log ("%s has %u items", start->parent->name, count);
	NODE **dst = &nodes[0];
	while (node) {
		*dst = node;
		++dst;
		node = node->hh.next;
	}

	size_t i;
	for (i=0; i<count; ++i) {
		node = nodes[i];
		if (node->child) {
			/* recurse */
			ret = rename_recursively(node->child, from, to);
		}
		remove_child(node);
		/* change node name */
		individualName = node->name + strlen(from);
		if (*to != '/') {
			if ((newName = (char *)malloc(strlen(to) +
						strlen(individualName) + 2)) == NULL) {
				log("Out of memory");
				return -ENOMEM;
			}
			sprintf(newName, "/%s%s", to, individualName);
		} else {
			if ((newName = (char *)malloc(strlen(to) +
						strlen(individualName) + 1)) == NULL) {
				log("Out of memory");
				return -ENOMEM;
			}
			sprintf(newName, "%s%s", to, individualName);
		}
		log ("new name: '%s'", newName);
		correct_hardlinks_to_node(root, node->name, newName);
		free(node->name);
		node->name = newName;
		node->basename = strrchr(node->name, '/') + 1;
		node->namechanged = 1;
		insert_by_path(root, node);
	}
	return ret;
}

static int
get_temp_file_name(const char *path, char **location)
{
	int fh;

	/* create name for temp file */
	if ((*location = (char *)malloc(
				strlen(P_tmpdir) +
				strlen("/archivemount_XXXXXX") +
				1)) == NULL) {
		log("Out of memory");
		return -ENOMEM;
	}
	sprintf(*location, "%s/archivemount_XXXXXX", P_tmpdir);
	if ((fh = mkstemp(*location))  == -1) {
		log("Could not create temp file name %s: %s",
			*location, strerror(errno));
		free(*location);
		return 0 - errno;
	}
	close(fh);
	unlink(*location);
	return 0;
}

/**
 * Updates given nodes node->entry by stat'ing node->location. Does not update
 * the name!
 */
static int
update_entry_stat(NODE *node)
{
	struct stat st;
	struct passwd *pwd;
	struct group *grp;

	if (lstat(node->location, &st) != 0) {
		return 0 - errno;
	}
	archive_entry_set_gid(node->entry, st.st_gid);
	archive_entry_set_uid(node->entry, st.st_uid);
	archive_entry_set_mtime(node->entry, st.st_mtime, 0);
	archive_entry_set_size(node->entry, st.st_size);
	archive_entry_set_mode(node->entry, st.st_mode);
	archive_entry_set_rdevmajor(node->entry, st.st_dev);
	archive_entry_set_rdevminor(node->entry, st.st_dev);
	pwd = getpwuid(st.st_uid);
	if (pwd) {
		archive_entry_set_uname(node->entry, strdup(pwd->pw_name));
	}
	grp = getgrgid(st.st_gid);
	if (grp) {
		archive_entry_set_gname(node->entry, strdup(grp->gr_name));
	}
	return 0;
}

/*
 * write a new or modified file to the new archive; used from save()
 */
static void
write_new_modded_file(NODE *node, struct archive_entry *wentry,
	struct archive *newarc)
{
	if (node->location) {
		struct stat st;
		int fh = 0;
		off_t offset = 0;
		void *buf;
		ssize_t len = 0;
		/* copy stat info */
		if (lstat(node->location, &st) != 0) {
			log("Could not lstat temporary file %s: %s",
				node->location,
				strerror(errno));
			return;
		}
		archive_entry_copy_stat(wentry, &st);
		/* open temporary file */
		fh = open(node->location, O_RDONLY);
		if (fh == -1) {
			log("Fatal error opening modified file %s at "
				"location %s, giving up",
				node->name, node->location);
			return;
		}
		/* write header */
		archive_write_header(newarc, wentry);
		if (S_ISREG(st.st_mode)) {
			/* regular file, copy data */
			if ((buf = malloc(MAXBUF)) == NULL) {
				log("Out of memory");
				return;
			}
			while ((len = pread(fh, buf, (size_t)MAXBUF,
						offset)) > 0)
			{
				archive_write_data(newarc, buf, len);
				offset += len;
			}
			free(buf);
		}
		if (len == -1) {
			log("Error reading temporary file %s for file %s: %s",
				node->location,
				node->name,
				strerror(errno));
			close(fh);
			return;
		}
		/* clean up */
		close(fh);
		if (S_ISDIR(st.st_mode)) {
			if (rmdir(node->location) == -1) {
				log("WARNING: rmdir '%s' failed: %s",
					node->location, strerror(errno));
			}
		} else {
			if (unlink(node->location) == -1) {
				log("WARNING: unlinking '%s' failed: %s",
					node->location, strerror(errno));
			}
		}
	} else {
		/* no data, only write header (e.g. when node is a link!) */
		//log("writing header for file %s", archive_entry_pathname(wentry));
		archive_write_header(newarc, wentry);
	}
	/* mark file as written */
	node->modified = 0;
}

static int
save(const char *archiveFile)
{
	struct archive *oldarc;
	struct archive *newarc;
	struct archive_entry *entry;
	int tempfile;
	int format;
	int compression;
	char *oldfilename;
	NODE *node;

	oldfilename = malloc(strlen(archiveFile) + 5 + 1);
	if (!oldfilename) {
		log("Could not allocate memory for oldfilename");
		return 0 - ENOMEM;
	}
	/* unfortunately libarchive does not support modification of
	 * compressed archives, so a new archive has to be written */
	/* rename old archive */
	sprintf(oldfilename, "%s.orig", archiveFile);
	close(archiveFd);
	if (rename(archiveFile, oldfilename) < 0) {
		int err = errno;
		char *buf = NULL;
		char *unknown = "<unknown>";
		if (getcwd(buf, 0) == NULL) {
			/* getcwd failed, set buf to sth. reasonable */
			buf = unknown;
		}
		log("Could not rename old archive file (%s/%s): %s",
			buf, archiveFile, strerror(err));
		free(buf);
		archiveFd = open(archiveFile, O_RDONLY);
		return 0 - err;
	}
	archiveFd = open(oldfilename, O_RDONLY);
	free(oldfilename);
	/* open old archive */
	if ((oldarc = archive_read_new()) == NULL) {
		log("Out of memory");
		return -ENOMEM;
	}
	if (archive_read_support_filter_all(oldarc) != ARCHIVE_OK) {
		log("%s", archive_error_string(oldarc));
		return archive_errno(oldarc);
	}
	if (archive_read_support_format_all(oldarc) != ARCHIVE_OK) {
		log("%s", archive_error_string(oldarc));
		return archive_errno(oldarc);
	}
<<<<<<< HEAD
	if (archive_read_open_fd(oldarc, archiveFd, BLOCK_SIZE) != ARCHIVE_OK) {
=======
	if (options.password) {
		if (archive_read_add_passphrase(oldarc, user_passphrase) != ARCHIVE_OK) {
			fprintf(stderr, "%s\n", archive_error_string(oldarc));
			return archive_errno(oldarc);
		}
	}
	if (archive_read_open_fd(oldarc, archiveFd, 10240) != ARCHIVE_OK) {
>>>>>>> 86cea6c8
		log("%s", archive_error_string(oldarc));
		return archive_errno(oldarc);
	}
	format = archive_format(oldarc);
	compression = archive_filter_code(oldarc, 0);
	/*
	   log("format of old archive is %s (%d)",
	   archive_format_name(oldarc),
	   format);
	   log("compression of old archive is %s (%d)",
	   archive_compression_name(oldarc),
	   compression);
	   */
	/* open new archive */
	if ((newarc = archive_write_new()) == NULL) {
		log("Out of memory");
		return -ENOMEM;
	}
	switch(compression) {
		case ARCHIVE_COMPRESSION_GZIP:
			archive_write_add_filter_gzip(newarc);
			break;
		case ARCHIVE_COMPRESSION_BZIP2:
			archive_write_add_filter_bzip2(newarc);
			break;
		case ARCHIVE_COMPRESSION_COMPRESS:
		case ARCHIVE_COMPRESSION_NONE:
		default:
			archive_write_add_filter_none(newarc);
			break;
	}
#if 0
	if (archive_write_set_format(newarc, format) != ARCHIVE_OK) {
		return -ENOTSUP;
	}
#endif
	if (format & ARCHIVE_FORMAT_CPIO
		|| format & ARCHIVE_FORMAT_CPIO_POSIX)
	{
		archive_write_set_format_cpio(newarc);
		//log("set write format to posix-cpio");
	} else if (format & ARCHIVE_FORMAT_SHAR
		|| format & ARCHIVE_FORMAT_SHAR_BASE
		|| format & ARCHIVE_FORMAT_SHAR_DUMP)
	{
		archive_write_set_format_shar(newarc);
		//log("set write format to binary shar");
	} else if (format & ARCHIVE_FORMAT_TAR_PAX_RESTRICTED)
	{
		archive_write_set_format_pax_restricted(newarc);
		//log("set write format to binary pax restricted");
	} else if (format & ARCHIVE_FORMAT_TAR_PAX_INTERCHANGE)
	{
		archive_write_set_format_pax(newarc);
		//log("set write format to binary pax interchange");
	} else if (format & ARCHIVE_FORMAT_TAR_USTAR
		|| format & ARCHIVE_FORMAT_TAR
		|| format & ARCHIVE_FORMAT_TAR_GNUTAR
		|| format == 0)
	{
		archive_write_set_format_ustar(newarc);
		//log("set write format to ustar");
	} else {
		log("writing archives of format %d (%s) is not "
			"supported", format,
			archive_format_name(oldarc));
		return -ENOTSUP;
	}
	tempfile = open(archiveFile,
		O_WRONLY | O_CREAT | O_EXCL,
		S_IRUSR | S_IWUSR | S_IRGRP | S_IROTH);
	if (tempfile == -1) {
		log("could not open new archive file for writing");
		return 0 - errno;
	}
	if (options.password) {
		/* When libarchive gains support for multiple kinds of encryption and
		 * an API to say which kind is in use, this should use copy oldarc's
		 * encryption settings.  For now, just set the one kind of encryption
		 * that libarchive supports. */
		if (archive_write_set_options(newarc, "zip:encryption=aes256") != ARCHIVE_OK) {
			log("Could not set encryption for new archive: %s", archive_error_string(newarc));
			return archive_errno(newarc);
		}
		if (archive_write_set_passphrase(newarc, user_passphrase) != ARCHIVE_OK) {
			log("Could not set passphrase for new archive: %s", archive_error_string(newarc));
			return archive_errno(newarc);
		}
	}
	if (archive_write_open_fd(newarc, tempfile) != ARCHIVE_OK) {
		log("%s", archive_error_string(newarc));
		return archive_errno(newarc);
	}
	while (archive_read_next_header(oldarc, &entry) == ARCHIVE_OK) {
		off_t offset;
		const void *buf;
		struct archive_entry *wentry;
		size_t len;
		const char *name;
		/* find corresponding node */
		name = archive_entry_pathname(entry);
		node = get_node_for_entry(root, entry);
		if (! node) {
			log("WARNING: no such node for '%s'", name);
			archive_read_data_skip(oldarc);
			continue;
		}
		/* create new entry, copy metadata */
		if ((wentry = archive_entry_new()) == NULL) {
			log("Out of memory");
			return -ENOMEM;
		}
		if (archive_entry_gname_w(node->entry)) {
			archive_entry_copy_gname_w(wentry,
				archive_entry_gname_w(node->entry));
		}
		if (archive_entry_hardlink(node->entry)) {
			archive_entry_copy_hardlink(wentry,
				archive_entry_hardlink(node->entry));
		}
		if (archive_entry_hardlink_w(node->entry)) {
			archive_entry_copy_hardlink_w(wentry,
				archive_entry_hardlink_w(
					node->entry));
		}
		archive_entry_copy_stat(wentry,
			archive_entry_stat(node->entry));
		if (archive_entry_symlink_w(node->entry)) {
			archive_entry_copy_symlink_w(wentry,
				archive_entry_symlink_w(
					node->entry));
		}
		if (archive_entry_uname_w(node->entry)) {
			archive_entry_copy_uname_w(wentry,
				archive_entry_uname_w(node->entry));
		}
		/* set correct name */
		if (node->namechanged) {
			if (*name == '/') {
				archive_entry_set_pathname(
						wentry, node->name);
			} else {
				archive_entry_set_pathname(
						wentry, node->name + 1);
			}
		} else {
			archive_entry_set_pathname(wentry, name);
		}
		/* write header and copy data */
		if (node->modified) {
			/* file was modified */
			write_new_modded_file(node, wentry, newarc);
		} else {
			/* file was not modified */
			archive_entry_copy_stat(wentry,
				archive_entry_stat(node->entry));
			archive_write_header(newarc, wentry);
			while (archive_read_data_block(oldarc, &buf,
					&len, &offset) == ARCHIVE_OK)
			{
				archive_write_data(newarc, buf, len);
			}
		}
		/* clean up */
		archive_entry_free(wentry);
	} /* end: while read next header */
	/* find new files to add (those do still have modified flag set */
	while ((node = find_modified_node(root))) {
		if (node->namechanged) {
			correct_name_in_entry (node);
		}
		write_new_modded_file(node, node->entry, newarc);
	}
	/* clean up, re-open the new archive for reading */
	archive_read_free(oldarc);
	archive_write_free(newarc);
	close(tempfile);
	close(archiveFd);
	archiveFd = open(archiveFile, O_RDONLY);
	if (options.nobackup) {
		if (remove(oldfilename) < 0) {
			log("Could not remove .orig archive file (%s): %s",
				oldfilename, strerror(errno));
			return 0 - errno;
		}
	}
	return 0;
}


  /*****************/
 /* API functions */
/*****************/

static int
_ar_open_raw(void)
	//_ar_open_raw(const char *path, struct fuse_file_info *fi)
{
	// open archive and search first entry

	const char path[] = "/data";

	int ret = -1;
	const char *realpath;
	NODE *node;
	log("_ar_open_raw called, path: '%s'", path);


	if (rawcache->opened!=0) {
		log("already opened");
		return 0;
	}

	options.readonly = 1;

	/* find node */

	node = get_node_for_path(root, path);
	if (! node) {
		log("get_node_for_path error");
		return -ENOENT;
	}

	//	struct archive *archive;
	struct archive_entry *entry;
	int archive_ret;
	/* search file in archive */
	realpath = archive_entry_pathname(node->entry);
	if ((rawcache->archive = archive_read_new()) == NULL) {
		log("Out of memory");
		return -ENOMEM;
	}
	archive_ret = archive_read_support_filter_all(rawcache->archive);
	if (archive_ret != ARCHIVE_OK) {
		log("archive_read_support_filter_all(): %s (%d)\n",
			archive_error_string(rawcache->archive), archive_ret);
		return -EIO;
	}

	archive_ret = archive_read_support_format_raw(rawcache->archive);
	if (archive_ret != ARCHIVE_OK) {
		log("archive_read_support_format_raw(): %s (%d)\n",
			archive_error_string(rawcache->archive), archive_ret);
		return -EIO;
	}
	if (options.password) {
		if (archive_read_add_passphrase(rawcache->archive, user_passphrase) != ARCHIVE_OK) {
			fprintf(stderr, "%s\n", archive_error_string(rawcache->archive));
			return archive_errno(rawcache->archive);
		}
	}

	archive_ret = archive_read_open_fd(rawcache->archive, archiveFd, BLOCK_SIZE);
	if (archive_ret != ARCHIVE_OK) {
		log("archive_read_open_fd(): %s (%d)\n",
			archive_error_string(rawcache->archive), archive_ret);
		return -EIO;
	}
	/* search for file to read - "/data" must be the first entry */
	while ((archive_ret = archive_read_next_header(
				rawcache->archive, &entry)) == ARCHIVE_OK) {
		const char *name;
		name = archive_entry_pathname(entry);
		if (strcmp(realpath, name) == 0) {
			break;
		}

	}
	rawcache->opened=1;
	rawcache->offset_uncompressed=0;

	return ret;
}

static int
_ar_read_raw(const char *path, char *buf, size_t size, off_t offset,
	struct fuse_file_info *fi)
{
	int ret = -1;
	NODE *node;
	(void)fi;

	log("_ar_read_raw called, path: '%s'", path);
	/* find node */
	node = get_node_for_path(root, path);
	if (! node) {
		return -ENOENT;
	}

	if (offset < rawcache->offset_uncompressed) {
		//rewind archive

		/* close archive */
		archive_read_free(rawcache->archive);
		lseek(archiveFd, 0, SEEK_SET);

		rawcache->opened=0;

		/* reopen */
		_ar_open_raw();
	}

	void *trash;
	if ((trash = malloc(MAXBUF)) == NULL) {
		log("Out of memory");
		return -ENOMEM;
	}
	/* skip offset */
	offset-=rawcache->offset_uncompressed;

	while (offset > 0) {
		int skip = offset > MAXBUF ? MAXBUF : offset;
		ret = archive_read_data(
			rawcache->archive, trash, skip);
		if (ret == ARCHIVE_FATAL
			|| ret == ARCHIVE_WARN
			|| ret == ARCHIVE_RETRY)
		{
			log("ar_read_raw (skipping offset): %s",
				archive_error_string(rawcache->archive));
			errno = archive_errno(rawcache->archive);
			ret = -1;
			break;
		}
		rawcache->offset_uncompressed+=skip;
		offset -= skip;
	}
	free(trash);

	if (offset) {
		/* there was an error */
		log("ar_read_raw (offset!=0)");
		return -EIO;
	}
	/* read data */
	ret = archive_read_data(rawcache->archive, buf, size);
	if (ret == ARCHIVE_FATAL
		|| ret == ARCHIVE_WARN
		|| ret == ARCHIVE_RETRY)
	{
		log("ar_read_raw (reading data): %s",
			archive_error_string(rawcache->archive));
		errno = archive_errno(rawcache->archive);
		ret = -1;
	}
	rawcache->offset_uncompressed +=size;
	return ret;
}

static int
_ar_read(const char *path, char *buf, size_t size, off_t offset,
	struct fuse_file_info *fi)
{
	int ret = -1;
	const char *realpath;
	NODE *node;
	(void)fi;
	log("_ar_read called, path: '%s'", path);
	/* find node */
	node = get_node_for_path(root, path);
	if (! node) {
		return -ENOENT;
	}
	if (archive_entry_hardlink(node->entry)) {
		/* file is a hardlink, recurse into it */
		return _ar_read(archive_entry_hardlink(node->entry),
			buf, size, offset, fi);
	}
	if (archive_entry_symlink(node->entry)) {
		/* file is a symlink, recurse into it */
		return _ar_read(archive_entry_symlink(node->entry),
			buf, size, offset, fi);
	}
	if (node->modified) {
		/* the file is new or modified, read temporary file instead */
		int fh;
		fh = open(node->location, O_RDONLY);
		if (fh == -1) {
			log("Fatal error opening modified file '%s' at "
				"location '%s', giving up",
				path, node->location);
			return 0 - errno;
		}
		/* copy data */
		if ((ret = pread(fh, buf, size, offset)) == -1) {
			log("Error reading temporary file '%s': %s",
				node->location, strerror(errno));
			close(fh);
			ret = 0 - errno;
		}
		/* clean up */
		close(fh);
	} else {
		struct archive *archive;
		struct archive_entry *entry;
		int archive_ret;
		/* search file in archive */
		realpath = archive_entry_pathname(node->entry);
		if ((archive = archive_read_new()) == NULL) {
			log("Out of memory");
			return -ENOMEM;
		}
		archive_ret = archive_read_support_filter_all(archive);
		if (archive_ret != ARCHIVE_OK) {
			log("archive_read_support_filter_all(): %s (%d)\n",
				archive_error_string(archive), archive_ret);
			return -EIO;
		}
		if (options.formatraw) {
			archive_ret = archive_read_support_format_raw(archive);
			if (archive_ret != ARCHIVE_OK) {
				log("archive_read_support_format_all(): %s (%d)\n",
					archive_error_string(archive), archive_ret);
				return -EIO;
			}
			options.readonly = 1;
		} else {
			archive_ret = archive_read_support_format_all(archive);
			if (archive_ret != ARCHIVE_OK) {
				log("archive_read_support_format_all(): %s (%d)\n",
					archive_error_string(archive), archive_ret);
				return -EIO;
			}
		}
<<<<<<< HEAD
		archive_ret = archive_read_open_fd(archive, archiveFd, BLOCK_SIZE);
=======
		if (options.password) {
			if (archive_read_add_passphrase(archive, user_passphrase) != ARCHIVE_OK) {
				fprintf(stderr, "%s\n", archive_error_string(archive));
				return archive_errno(archive);
			}
		}
		archive_ret = archive_read_open_fd(archive, archiveFd, 10240);
>>>>>>> 86cea6c8
		if (archive_ret != ARCHIVE_OK) {
			log("archive_read_open_fd(): %s (%d)\n",
				archive_error_string(archive), archive_ret);
			return -EIO;
		}
		/* search for file to read */
		while ((archive_ret = archive_read_next_header(
					archive, &entry)) == ARCHIVE_OK) {
			const char *name;
			name = archive_entry_pathname(entry);
			if (strcmp(realpath, name) == 0) {
				void *trash;
				if ((trash = malloc(MAXBUF)) == NULL) {
					log("Out of memory");
					return -ENOMEM;
				}
				/* skip offset */
				while (offset > 0) {
					int skip = offset > MAXBUF ? MAXBUF : offset;
					ret = archive_read_data(
						archive, trash, skip);
					if (ret == ARCHIVE_FATAL
						|| ret == ARCHIVE_WARN
						|| ret == ARCHIVE_RETRY)
					{
						log("ar_read (skipping offset): %s",
							archive_error_string(archive));
						errno = archive_errno(archive);
						ret = -1;
						break;
					}
					offset -= skip;
				}
				free(trash);
				if (offset) {
					/* there was an error */
					break;
				}
				/* read data */
				ret = archive_read_data(archive, buf, size);
				if (ret == ARCHIVE_FATAL
					|| ret == ARCHIVE_WARN
					|| ret == ARCHIVE_RETRY)
				{
					log("ar_read (reading data): %s",
						archive_error_string(archive));
					errno = archive_errno(archive);
					ret = -1;
				}
				break;
			}
			archive_read_data_skip(archive);
		}
		/* close archive */
		archive_read_free(archive);
		lseek(archiveFd, 0, SEEK_SET);
	}
	return ret;
}

static int
ar_read(const char *path, char *buf, size_t size, off_t offset,
	struct fuse_file_info *fi)
{
	log("ar_read called, path: '%s'", path);
	int ret = pthread_mutex_lock(&lock);
	if (ret) {
		log("failed to get lock: %s\n", strerror(ret));
		return -EIO;
	} else {
		if (options.formatraw) {
			ret = _ar_read_raw(path, buf, size, offset, fi);
		} else	{
			ret = _ar_read(path, buf, size, offset, fi);
		}
		pthread_mutex_unlock(&lock);
	}
	return ret;
}

static off_t
_ar_getsizeraw(const char *path)
{
	off_t offset = 0, ret;
	NODE *node;
	const char *realpath;

	log("ar_getsizeraw called, path: '%s'", path);
	/* find node */
	node = get_node_for_path(root, path);
	if (! node) {
		return -ENOENT;
	}

	struct archive *archive;
	struct archive_entry *entry;
	int archive_ret;
	/* search file in archive */
	realpath = archive_entry_pathname(node->entry);

	if ((archive = archive_read_new()) == NULL) {
		log("Out of memory");
		return -ENOMEM;
	}

	archive_ret = archive_read_support_filter_all(archive);

	if (archive_ret != ARCHIVE_OK) {
		log("archive_read_support_filter_all(): %s (%d)\n",
			archive_error_string(archive), archive_ret);
		return -EIO;
	}

	if (options.formatraw) {
		archive_ret = archive_read_support_format_raw(archive);
		if (archive_ret != ARCHIVE_OK) {
			log("archive_read_support_format_raw(): %s (%d)\n",
				archive_error_string(archive), archive_ret);
			return -EIO;
		}
		options.readonly = 1;
		options.formatraw = 1;
	}

<<<<<<< HEAD
	archive_ret = archive_read_open_fd(archive, archiveFd, BLOCK_SIZE);
=======
	if (options.password) {
		if (archive_read_add_passphrase(archive, user_passphrase) != ARCHIVE_OK) {
			fprintf(stderr, "%s\n", archive_error_string(archive));
			return archive_errno(archive);
		}
	}

	archive_ret = archive_read_open_fd(archive, archiveFd, 10240);
>>>>>>> 86cea6c8
	if (archive_ret != ARCHIVE_OK) {
		log("archive_read_open_fd(): %s (%d)\n",
			archive_error_string(archive), archive_ret);
		return -EIO;
	}

	/* search for file to read */
	while ((archive_ret = archive_read_next_header(
				archive, &entry)) == ARCHIVE_OK)
	{
		const char *name;
		name = archive_entry_pathname(entry);
		if (strcmp(realpath, name) == 0) {
			void *trash;
			if ((trash = malloc(MAXBUF)) == NULL) {
				log("Out of memory");
				return -ENOMEM;
			}
			/* read until no more data */
			ssize_t readed=MAXBUF;
			while (readed != 0) {
				ret = archive_read_data(
					archive, trash, MAXBUF);
				readed=ret;

				if (ret == ARCHIVE_FATAL
					|| ret == ARCHIVE_WARN
					|| ret == ARCHIVE_RETRY)
				{
					log("ar_read (skipping offset): %s",
						archive_error_string(archive));
					errno = archive_errno(archive);
					ret = -1;
					break;
				}
				offset += ret;
				// log("tmp offset =%ld (%ld)",offset,offset/1024/1024);
			}
			free(trash);
			break;
		}
		archive_read_data_skip(archive);
	} // end of search for file to read
	/* close archive */
	archive_read_free(archive);
	lseek(archiveFd, 0, SEEK_SET);

	return offset;
}

static int
_ar_getattr(const char *path, struct stat *stbuf)
{
	NODE *node;
	int ret;
	off_t size;

	//log("_ar_getattr called, path: '%s'", path);
	node = get_node_for_path(root, path);
	if (! node) {
		return -ENOENT;
	}
	if (archive_entry_hardlink(node->entry)) {
		/* a hardlink, recurse into it */
		ret = _ar_getattr(archive_entry_hardlink(
				node->entry), stbuf);
		return ret;
	}
	if (options.formatraw && ! node->child) {
		fstat(archiveFd, stbuf);
		size=rawcache->st.st_size;
		if (size < 0) return -1;
		stbuf->st_size = size;
	} else {
		memcpy(stbuf, archive_entry_stat(node->entry),
			sizeof(struct stat));
		if (options.formatraw && node->child)
			stbuf->st_size = 4096;
	}
	stbuf->st_blocks  = (stbuf->st_size + 511) / 512;
	stbuf->st_blksize = 4096;
	/* when sharing via Samba nlinks have to be at
	   least 2 for directories or directories will
	   be shown as files, and 1 for files or they
	   cannot be opened */
	if (S_ISDIR(archive_entry_mode(node->entry))) {
		if (stbuf->st_nlink < 2) {
			stbuf->st_nlink = 2;
		}
	} else {
		if (stbuf->st_nlink < 1) {
			stbuf->st_nlink = 1;
		}
	}

	if (options.readonly) {
		stbuf->st_mode = stbuf->st_mode & 0777555;
	}

	return 0;
}

static int
ar_getattr(const char *path, struct stat *stbuf)
{
	//log("ar_getattr called, path: '%s'", path);
	int ret = pthread_mutex_lock(&lock);
	if (ret) {
		log("failed to get lock: %s\n", strerror(ret));
		return -EIO;
	} else {
		ret = _ar_getattr(path, stbuf);
		pthread_mutex_unlock(&lock);
	}
	return ret;
}

/*
 * mkdir is nearly identical to mknod...
 */
static int
ar_mkdir(const char *path, mode_t mode)
{
	NODE *node;
	char *location;
	int tmp;

	log("ar_mkdir called, path '%s', mode %o", path, mode);
	if (! archiveWriteable || options.readonly) {
		return -EROFS;
	}
	pthread_mutex_lock(&lock);
	/* check for existing node */
	node = get_node_for_path(root, path);
	if (node) {
		pthread_mutex_unlock(&lock);
		return -EEXIST;
	}
	/* create name for temp dir */
	if ((tmp = get_temp_file_name(path, &location)) < 0) {
		pthread_mutex_unlock(&lock);
		return tmp;
	}
	/* create temp dir */
	if (mkdir(location, mode) == -1) {
		log("Could not create temporary dir %s: %s",
			location, strerror(errno));
		free(location);
		pthread_mutex_unlock(&lock);
		return 0 - errno;
	}
	/* build node */
	if ((node = init_node()) == NULL) {
		pthread_mutex_unlock(&lock);
		return -ENOMEM;
	}
	node->location = location;
	node->modified = 1;
	node->name = strdup(path);
	node->basename = strrchr(node->name, '/') + 1;
	node->namechanged = 0;
	/* build entry */
	if (root->child &&
		node->name[0] == '/' &&
		archive_entry_pathname(root->child->entry)[0] != '/')
	{
		archive_entry_set_pathname(node->entry, node->name + 1);
	} else {
		archive_entry_set_pathname(node->entry, node->name);
	}
	if ((tmp = update_entry_stat(node)) < 0) {
		log("mkdir: error stat'ing dir %s: %s", node->location,
			strerror(0 - tmp));
		rmdir(location);
		free(location);
		free_node(node);
		pthread_mutex_unlock(&lock);
		return tmp;
	}
	/* add node to tree */
	if (insert_by_path(root, node) != 0) {
		log("ERROR: could not insert %s into tree",
			node->name);
		rmdir(location);
		free(location);
		free_node(node);
		pthread_mutex_unlock(&lock);
		return -ENOENT;
	}
	/* clean up */
	archiveModified = 1;
	pthread_mutex_unlock(&lock);
	return 0;
}

/*
 * ar_rmdir is called for directories only and does not need to do any
 * recursive stuff
 */
static int
ar_rmdir(const char *path)
{
	NODE *node;

	log("ar_rmdir called, path '%s'", path);
	if (! archiveWriteable || options.readonly) {
		return -EROFS;
	}
	pthread_mutex_lock(&lock);
	node = get_node_for_path(root, path);
	if (! node) {
		pthread_mutex_unlock(&lock);
		return -ENOENT;
	}
	if (node->child) {
		pthread_mutex_unlock(&lock);
		return -ENOTEMPTY;
	}
	if (node->name[strlen(node->name)-1] == '.') {
		pthread_mutex_unlock(&lock);
		return -EINVAL;
	}
	if (! S_ISDIR(archive_entry_mode(node->entry))) {
		pthread_mutex_unlock(&lock);
		return -ENOTDIR;
	}
	if (node->location) {
		/* remove temp directory */
		if (rmdir(node->location) == -1) {
			int err = errno;
			log("ERROR: removing temp directory %s failed: %s",
				node->location, strerror(err));
			pthread_mutex_unlock(&lock);
			return err;
		}
		free(node->location);
	}
	remove_child(node);
	free_node(node);
	archiveModified = 1;
	pthread_mutex_unlock(&lock);
	return 0;
}

static int
ar_symlink(const char *from, const char *to)
{
	NODE *node;
	struct stat st;
	struct passwd *pwd;
	struct group *grp;

	log("symlink called, %s -> %s", from, to);
	if (! archiveWriteable || options.readonly) {
		return -EROFS;
	}
	pthread_mutex_lock(&lock);
	/* check for existing node */
	node = get_node_for_path(root, to);
	if (node) {
		pthread_mutex_unlock(&lock);
		return -EEXIST;
	}
	/* build node */
	if ((node = init_node()) == NULL) {
		pthread_mutex_unlock(&lock);
		return -ENOMEM;
	}
	node->name = strdup(to);
	node->basename = strrchr(node->name, '/') + 1;
	node->modified = 1;
	/* build stat info */
	st.st_dev = 0;
	st.st_ino = 0;
	st.st_mode = S_IFLNK | S_IRWXU | S_IRWXG | S_IRWXO;
	st.st_nlink = 1;
	st.st_uid = getuid();
	st.st_gid = getgid();
	st.st_rdev = 0;
	st.st_size = strlen(from);
	st.st_blksize = 4096;
	st.st_blocks = 0;
	st.st_atime = st.st_ctime = st.st_mtime = time(NULL);
	/* build entry */
	if (root->child &&
		node->name[0] == '/' &&
		archive_entry_pathname(root->child->entry)[0] != '/')
	{
		archive_entry_set_pathname(node->entry, node->name + 1);
	} else {
		archive_entry_set_pathname(node->entry, node->name);
	}
	archive_entry_copy_stat(node->entry, &st);
	archive_entry_set_symlink(node->entry, strdup(from));
	/* get user/group name */
	pwd = getpwuid(st.st_uid);
	if (pwd) {
		/* a name was found for the uid */
		archive_entry_set_uname(node->entry, strdup(pwd->pw_name));
	} else {
		if (errno == EINTR || errno == EIO || errno == EMFILE ||
			errno == ENFILE || errno == ENOMEM ||
			errno == ERANGE)
		{
			log("ERROR calling getpwuid: %s", strerror(errno));
			free_node(node);
			pthread_mutex_unlock(&lock);
			return 0 - errno;
		}
		/* on other errors the uid just could
		   not be resolved into a name */
	}
	grp = getgrgid(st.st_gid);
	if (grp) {
		/* a name was found for the uid */
		archive_entry_set_gname(node->entry, strdup(grp->gr_name));
	} else {
		if (errno == EINTR || errno == EIO || errno == EMFILE ||
			errno == ENFILE || errno == ENOMEM ||
			errno == ERANGE)
		{
			log("ERROR calling getgrgid: %s", strerror(errno));
			free_node(node);
			pthread_mutex_unlock(&lock);
			return 0 - errno;
		}
		/* on other errors the gid just could
		   not be resolved into a name */
	}
	/* add node to tree */
	if (insert_by_path(root, node) != 0) {
		log("ERROR: could not insert symlink %s into tree",
			node->name);
		free_node(node);
		pthread_mutex_unlock(&lock);
		return -ENOENT;
	}
	/* clean up */
	archiveModified = 1;
	pthread_mutex_unlock(&lock);
	return 0;
}

static int
ar_link(const char *from, const char *to)
{
	NODE *node;
	NODE *fromnode;
	struct stat st;
	struct passwd *pwd;
	struct group *grp;

	log("ar_link called, %s -> %s", from, to);
	if (! archiveWriteable || options.readonly) {
		return -EROFS;
	}
	pthread_mutex_lock(&lock);
	/* find source node */
	fromnode = get_node_for_path(root, from);
	if (! fromnode) {
		pthread_mutex_unlock(&lock);
		return -ENOENT;
	}
	/* check for existing target */
	node = get_node_for_path(root, to);
	if (node) {
		pthread_mutex_unlock(&lock);
		return -EEXIST;
	}
	/* extract originals stat info */
	_ar_getattr(from, &st);
	/* build new node */
	if ((node = init_node()) == NULL) {
		pthread_mutex_unlock(&lock);
		return -ENOMEM;
	}
	node->name = strdup(to);
	node->basename = strrchr(node->name, '/') + 1;
	node->modified = 1;
	/* build entry */
	if (node->name[0] == '/' &&
		archive_entry_pathname(fromnode->entry)[0] != '/')
	{
		archive_entry_set_pathname(node->entry, node->name + 1);
	} else {
		archive_entry_set_pathname(node->entry, node->name);
	}
	archive_entry_copy_stat(node->entry, &st);
	archive_entry_set_hardlink(node->entry, strdup(from));
	/* get user/group name */
	pwd = getpwuid(st.st_uid);
	if (pwd) {
		/* a name was found for the uid */
		archive_entry_set_uname(node->entry, strdup(pwd->pw_name));
	} else {
		if (errno == EINTR || errno == EIO || errno == EMFILE ||
			errno == ENFILE || errno == ENOMEM ||
			errno == ERANGE)
		{
			log("ERROR calling getpwuid: %s", strerror(errno));
			free_node(node);
			pthread_mutex_unlock(&lock);
			return 0 - errno;
		}
		/* on other errors the uid just could
		   not be resolved into a name */
	}
	grp = getgrgid(st.st_gid);
	if (grp) {
		/* a name was found for the uid */
		archive_entry_set_gname(node->entry, strdup(grp->gr_name));
	} else {
		if (errno == EINTR || errno == EIO || errno == EMFILE ||
			errno == ENFILE || errno == ENOMEM ||
			errno == ERANGE)
		{
			log("ERROR calling getgrgid: %s", strerror(errno));
			free_node(node);
			pthread_mutex_unlock(&lock);
			return 0 - errno;
		}
		/* on other errors the gid just could
		   not be resolved into a name */
	}
	/* add node to tree */
	if (insert_by_path(root, node) != 0) {
		log("ERROR: could not insert hardlink %s into tree",
			node->name);
		free_node(node);
		pthread_mutex_unlock(&lock);
		return -ENOENT;
	}
	/* clean up */
	archiveModified = 1;
	pthread_mutex_unlock(&lock);
	return 0;
}

static int
_ar_truncate(const char *path, off_t size)
{
	NODE *node;
	char *location;
	int ret;
	int tmp;
	int fh;

	log("_ar_truncate called, path '%s'", path);
	if (! archiveWriteable || options.readonly) {
		return -EROFS;
	}
	node = get_node_for_path(root, path);
	if (! node) {
		return -ENOENT;
	}
	if (archive_entry_hardlink(node->entry)) {
		/* file is a hardlink, recurse into it */
		return _ar_truncate(archive_entry_hardlink(
				node->entry), size);
	}
	if (archive_entry_symlink(node->entry)) {
		/* file is a symlink, recurse into it */
		return _ar_truncate(archive_entry_symlink(
				node->entry), size);
	}
	if (node->location) {
		/* open existing temp file */
		location = node->location;
		if ((fh = open(location, O_WRONLY)) == -1) {
			log("error opening temp file %s: %s",
				location, strerror(errno));
			unlink(location);
			return 0 - errno;
		}
	} else {
		/* create new temp file */
		char *tmpbuf = NULL;
		int tmpoffset = 0;
		int64_t tmpsize;
		struct fuse_file_info fi;
		if ((tmp = get_temp_file_name(path, &location)) < 0) {
			return tmp;
		}
		if ((fh = open(location, O_WRONLY | O_CREAT | O_EXCL,
					archive_entry_mode(node->entry))) == -1)
		{
			log("error opening temp file %s: %s",
				location, strerror(errno));
			unlink(location);
			return 0 - errno;
		}
		/* copy original file to temporary file */
		tmpsize = archive_entry_size(node->entry);
		if ((tmpbuf = (char *)malloc(MAXBUF)) == NULL) {
			log("Out of memory");
			return -ENOMEM;
		}
		while (tmpsize) {
			int len = tmpsize > MAXBUF ? MAXBUF : tmpsize;
			/* read */
			if ((tmp = _ar_read(path, tmpbuf, len, tmpoffset, &fi))
				< 0)
			{
				log("ERROR reading while copying %s to "
					"temporary location %s: %s",
					path, location,
					strerror(0 - tmp));
				close(fh);
				unlink(location);
				free(tmpbuf);
				return tmp;
			}
			/* write */
			if (write(fh, tmpbuf, tmp) == -1) {
				tmp = 0 - errno;
				log("ERROR writing while copying %s to "
					"temporary location %s: %s",
					path, location,
					strerror(errno));
				close(fh);
				unlink(location);
				free(tmpbuf);
				return tmp;
			}
			tmpsize -= len;
			tmpoffset += len;
			if (tmpoffset >= size) {
				/* copied enough, exit the loop */
				break;
			}
		}
		/* clean up */
		free(tmpbuf);
		lseek(fh, 0, SEEK_SET);
	}
	/* truncate temporary file */
	if ((ret = truncate(location, size)) == -1) {
		tmp = 0 - errno;
		log("ERROR truncating %s (temporary location %s): %s",
			path, location, strerror(errno));
		close(fh);
		unlink(location);
		return tmp;
	}
	/* record location, update entry */
	node->location = location;
	node->modified = 1;
	if ((tmp = update_entry_stat(node)) < 0) {
		log("write: error stat'ing file %s: %s", node->location,
			strerror(0 - tmp));
		close(fh);
		unlink(location);
		return tmp;
	}
	/* clean up */
	close(fh);
	archiveModified = 1;
	return ret;
}

static int
ar_truncate(const char *path, off_t size)
{
	int ret;
	log("ar_truncate called, path '%s'", path);
	pthread_mutex_lock(&lock);
	ret = _ar_truncate(path, size);
	pthread_mutex_unlock(&lock);
	return ret;
}

static int
_ar_write(const char *path, const char *buf, size_t size,
	off_t offset, struct fuse_file_info *fi)
{
	NODE *node;
	char *location;
	int ret;
	int tmp;
	int fh;

	log("_ar_write called, path '%s'", path);
	if (! archiveWriteable || options.readonly) {
		return -EROFS;
	}
	node = get_node_for_path(root, path);
	if (! node) {
		return -ENOENT;
	}
	if (S_ISLNK(archive_entry_mode(node->entry))) {
		/* file is a symlink, recurse into it */
		return _ar_write(archive_entry_symlink(node->entry),
			buf, size, offset, fi);
	}
	if (archive_entry_hardlink(node->entry)) {
		/* file is a hardlink, recurse into it */
		return _ar_write(archive_entry_hardlink(node->entry),
			buf, size, offset, fi);
	}
	if (archive_entry_symlink(node->entry)) {
		/* file is a symlink, recurse into it */
		return _ar_write(archive_entry_symlink(node->entry),
			buf, size, offset, fi);
	}
	if (node->location) {
		/* open existing temp file */
		location = node->location;
		if ((fh = open(location, O_WRONLY)) == -1) {
			log("error opening temp file %s: %s",
				location, strerror(errno));
			unlink(location);
			return 0 - errno;
		}
	} else {
		/* create new temp file */
		char *tmpbuf = NULL;
		int tmpoffset = 0;
		int64_t tmpsize;
		if ((tmp = get_temp_file_name(path, &location)) < 0) {
			return tmp;
		}
		if ((fh = open(location, O_WRONLY | O_CREAT | O_EXCL,
					archive_entry_mode(node->entry))) == -1)
		{
			log("error opening temp file %s: %s",
				location, strerror(errno));
			unlink(location);
			return 0 - errno;
		}
		/* copy original file to temporary file */
		tmpsize = archive_entry_size(node->entry);
		if ((tmpbuf = (char *)malloc(MAXBUF)) == NULL) {
			log("Out of memory");
			return -ENOMEM;
		}
		while (tmpsize) {
			int len = tmpsize > MAXBUF ? MAXBUF : tmpsize;
			/* read */
			if ((tmp = _ar_read(path, tmpbuf, len, tmpoffset, fi))
				< 0)
			{
				log("ERROR reading while copying %s to "
					"temporary location %s: %s",
					path, location,
					strerror(0 - tmp));
				close(fh);
				unlink(location);
				free(tmpbuf);
				return tmp;
			}
			/* write */
			if (write(fh, tmpbuf, len) == -1) {
				tmp = 0 - errno;
				log("ERROR writing while copying %s to "
					"temporary location %s: %s",
					path, location,
					strerror(errno));
				close(fh);
				unlink(location);
				free(tmpbuf);
				return tmp;
			}
			tmpsize -= len;
			tmpoffset += len;
		}
		/* clean up */
		free(tmpbuf);
		lseek(fh, 0, SEEK_SET);
	}
	/* write changes to temporary file */
	if ((ret = pwrite(fh, buf, size, offset)) == -1) {
		tmp = 0 - errno;
		log("ERROR writing changes to %s (temporary "
			"location %s): %s",
			path, location, strerror(errno));
		close(fh);
		unlink(location);
		return tmp;
	}
	/* record location, update entry */
	node->location = location;
	node->modified = 1;
	if ((tmp = update_entry_stat(node)) < 0) {
		log("write: error stat'ing file %s: %s", node->location,
			strerror(0 - tmp));
		close(fh);
		unlink(location);
		return tmp;
	}
	/* clean up */
	close(fh);
	archiveModified = 1;
	return ret;
}

static int
ar_write(const char *path, const char *buf, size_t size,
	off_t offset, struct fuse_file_info *fi)
{
	int ret;
	log("ar_write called, path '%s'", path);
	pthread_mutex_lock(&lock);
	ret = _ar_write(path, buf, size, offset, fi);
	pthread_mutex_unlock(&lock);
	return ret;
}

static int
ar_mknod(const char *path, mode_t mode, dev_t rdev)
{
	NODE *node;
	char *location;
	int tmp;

	log("ar_mknod called, path %s", path);
	if (! archiveWriteable || options.readonly) {
		return -EROFS;
	}
	pthread_mutex_lock(&lock);
	/* check for existing node */
	node = get_node_for_path(root, path);
	if (node) {
		pthread_mutex_unlock(&lock);
		return -EEXIST;
	}
	/* create name for temp file */
	if ((tmp = get_temp_file_name(path, &location)) < 0) {
		pthread_mutex_unlock(&lock);
		return tmp;
	}
	/* create temp file */
	if (mknod(location, mode, rdev) == -1) {
		log("Could not create temporary file %s: %s",
			location, strerror(errno));
		free(location);
		pthread_mutex_unlock(&lock);
		return 0 - errno;
	}
	/* build node */
	if ((node = init_node()) == NULL) {
		pthread_mutex_unlock(&lock);
		return -ENOMEM;
	}
	node->location = location;
	node->modified = 1;
	node->name = strdup(path);
	node->basename = strrchr(node->name, '/') + 1;

	/* build entry */
	if (root->child &&
		node->name[0] == '/' &&
		archive_entry_pathname(root->child->entry)[0] != '/')
	{
		archive_entry_set_pathname(node->entry, node->name + 1);
	} else {
		archive_entry_set_pathname(node->entry, node->name);
	}
	if ((tmp = update_entry_stat(node)) < 0) {
		log("mknod: error stat'ing file %s: %s", node->location,
			strerror(0 - tmp));
		unlink(location);
		free(location);
		free_node(node);
		pthread_mutex_unlock(&lock);
		return tmp;
	}
	/* add node to tree */
	if (insert_by_path(root, node) != 0) {
		log("ERROR: could not insert %s into tree",
			node->name);
		unlink(location);
		free(location);
		free_node(node);
		pthread_mutex_unlock(&lock);
		return -ENOENT;
	}
	/* clean up */
	archiveModified = 1;
	pthread_mutex_unlock(&lock);
	return 0;
}

static int
_ar_unlink(const char *path)
{
	NODE *node;

	log("_ar_unlink called, %s", path);
	if (! archiveWriteable || options.readonly) {
		return -EROFS;
	}
	node = get_node_for_path(root, path);
	if (! node) {
		return -ENOENT;
	}
	if (S_ISDIR(archive_entry_mode(node->entry))) {
		return -EISDIR;
	}
	if (node->location) {
		/* remove temporary file */
		if (unlink(node->location) == -1) {
			int err = errno;
			log("ERROR: could not unlink temporary file '%s': %s",
				node->location, strerror(err));
			return err;
		}
		free(node->location);
	}
	remove_child(node);
	free_node(node);
	archiveModified = 1;
	return 0;
}

static int
ar_unlink(const char *path)
{
	log("ar_unlink called, path '%s'", path);
	int ret;
	pthread_mutex_lock(&lock);
	ret = _ar_unlink(path);
	pthread_mutex_unlock(&lock);
	return ret;
}

static int
_ar_chmod(const char *path, mode_t mode)
{
	NODE *node;

	log("_ar_chmod called, path '%s', mode: %o", path, mode);
	if (! archiveWriteable || options.readonly) {
		return -EROFS;
	}
	node = get_node_for_path(root, path);
	if (! node) {
		return -ENOENT;
	}
	if (archive_entry_hardlink(node->entry)) {
		/* file is a hardlink, recurse into it */
		return _ar_chmod(archive_entry_hardlink(node->entry), mode);
	}
	if (archive_entry_symlink(node->entry)) {
		/* file is a symlink, recurse into it */
		return _ar_chmod(archive_entry_symlink(node->entry), mode);
	}
#ifdef __APPLE__
	/* Make sure the full mode, including file type information, is used */
	mode = (0777000 & archive_entry_mode(node->entry)) | (0000777 & mode);
#endif // __APPLE__
	archive_entry_set_mode(node->entry, mode);
	archiveModified = 1;
	return 0;
}

static int
ar_chmod(const char *path, mode_t mode)
{
	log("ar_chmod called, path '%s', mode: %o", path, mode);
	int ret;
	pthread_mutex_lock(&lock);
	ret = _ar_chmod(path, mode);
	pthread_mutex_unlock(&lock);
	return ret;
}

static int
_ar_chown(const char *path, uid_t uid, gid_t gid)
{
	NODE *node;

	log("_ar_chown called, %s", path);
	if (! archiveWriteable || options.readonly) {
		return -EROFS;
	}
	node = get_node_for_path(root, path);
	if (! node) {
		return -ENOENT;
	}
	if (archive_entry_hardlink(node->entry)) {
		/* file is a hardlink, recurse into it */
		return _ar_chown(archive_entry_hardlink(node->entry),
			uid, gid);
	}
	/* changing ownership of symlinks is allowed, however */
	archive_entry_set_uid(node->entry, uid);
	archive_entry_set_gid(node->entry, gid);
	archiveModified = 1;
	return 0;
}

static int
ar_chown(const char *path, uid_t uid, gid_t gid)
{
	log("ar_chown called, %s", path);
	int ret;
	pthread_mutex_lock(&lock);
	ret = _ar_chown(path, uid, gid);
	pthread_mutex_unlock(&lock);
	return ret;
}

static int
_ar_utime(const char *path, struct utimbuf *buf)
{
	NODE *node;

	log("_ar_utime called, %s", path);
	if (! archiveWriteable || options.readonly) {
		return -EROFS;
	}
	node = get_node_for_path(root, path);
	if (! node) {
		return -ENOENT;
	}
	if (archive_entry_hardlink(node->entry)) {
		/* file is a hardlink, recurse into it */
		return _ar_utime(archive_entry_hardlink(node->entry), buf);
	}
	if (archive_entry_symlink(node->entry)) {
		/* file is a symlink, recurse into it */
		return _ar_utime(archive_entry_symlink(node->entry), buf);
	}
	archive_entry_set_mtime(node->entry, buf->modtime, 0);
	archive_entry_set_atime(node->entry, buf->actime, 0);
	archiveModified = 1;
	return 0;
}

static int
ar_utime(const char *path, struct utimbuf *buf)
{
	log("ar_utime called, %s", path);
	int ret;
	pthread_mutex_lock(&lock);
	ret = _ar_utime(path, buf);
	pthread_mutex_unlock(&lock);
	return ret;
}

static int
ar_statfs(const char *path, struct statvfs *stbuf)
{
	(void)path;

	log("ar_statfs called, %s", path);

	/* Adapted the following from sshfs.c */

	stbuf->f_namemax = 255;
	stbuf->f_bsize = 4096;
	/*
	 * df seems to use f_bsize instead of f_frsize, so make them
	 * the same
	 */
	stbuf->f_frsize = stbuf->f_bsize;
	stbuf->f_blocks = stbuf->f_bfree =  stbuf->f_bavail =
		1000ULL * 1024 * 1024 * 1024 / stbuf->f_frsize;
	stbuf->f_files = stbuf->f_ffree = 1000000000;
	return 0;
}

static int
ar_rename(const char *from, const char *to)
{
	NODE *from_node;
	int ret = 0;
	char *old_name;
	char *temp_name;

	log("ar_rename called, from: '%s', to: '%s'", from, to);
	if (! archiveWriteable || options.readonly) {
		return -EROFS;
	}
	pthread_mutex_lock(&lock);
	from_node = get_node_for_path(root, from);
	if (! from_node) {
		pthread_mutex_unlock(&lock);
		return -ENOENT;
	}
	{
		/* before actually renaming the from_node, we must remove
		 * the to_node if it exists */
		NODE *to_node;
		to_node = get_node_for_path(root, to);
		if (to_node) {
			ret = _ar_unlink(to_node->name);
			if (0 != ret) {
				return ret;
			}
		}
	}
	/* meta data is changed in save() */
	/* change from_node name */
	if (*to != '/') {
		if ((temp_name = malloc(strlen(to) + 2)) == NULL) {
			log("Out of memory");
			pthread_mutex_unlock(&lock);
			return -ENOMEM;
		}
		sprintf(temp_name, "/%s", to);
	} else {
		if ((temp_name = strdup(to)) == NULL) {
			log("Out of memory");
			pthread_mutex_unlock(&lock);
			return -ENOMEM;
		}
	}
	remove_child(from_node);
	correct_hardlinks_to_node(root, from_node->name, temp_name);
	free(from_node->name);
	from_node->name = temp_name;
	from_node->basename = strrchr(from_node->name, '/') + 1;
	from_node->namechanged = 1;
	ret = insert_by_path(root, from_node);
	if (0 != ret) {
		log ("failed to re-insert node %s", from_node->name);
	}
	if (from_node->child) {
		/* it is a directory, recursive change of all from_nodes
		 * below it is required */
		ret = rename_recursively(from_node->child, from, to);
	}
	archiveModified = 1;
	pthread_mutex_unlock(&lock);
	return ret;
}

static int
ar_fsync(const char *path, int isdatasync, struct fuse_file_info *fi)
{
	/* Just a stub.  This method is optional and can safely be left
	   unimplemented */
	(void)path;
	(void)isdatasync;
	(void)fi;
	return 0;
}

static int
ar_readlink(const char *path, char *buf, size_t size)
{
	NODE *node;
	const char *tmp;

	log("ar_readlink called, path '%s'", path);
	int ret = pthread_mutex_lock(&lock);
	if (ret) {
		fprintf(stderr, "could not acquire lock for archive: %s\n", strerror(ret));
		return ret;
	}
	node = get_node_for_path(root, path);
	if (! node) {
		pthread_mutex_unlock(&lock);
		return -ENOENT;
	}
	if (! S_ISLNK(archive_entry_mode(node->entry))) {
		pthread_mutex_unlock(&lock);
		return -ENOLINK;
	}
	tmp = archive_entry_symlink(node->entry);
	snprintf(buf, size, "%s", tmp);
	pthread_mutex_unlock(&lock);

	return 0;
}

static int
ar_open(const char *path, struct fuse_file_info *fi)
{
	NODE *node;

	log("ar_open called, path '%s'", path);
	int ret = pthread_mutex_lock(&lock);
	if (ret) {
		fprintf(stderr, "could not acquire lock for archive: %s\n", strerror(ret));
		return ret;
	}
	node = get_node_for_path(root, path);
	if (! node) {
		pthread_mutex_unlock(&lock);
		return -ENOENT;
	}
	if (fi->flags & O_WRONLY || fi->flags & O_RDWR) {
		if (! archiveWriteable) {
			pthread_mutex_unlock(&lock);
			return -EROFS;
		}
	}
	/* no need to recurse into links since function doesn't do anything */
	/* no need to save a handle here since archives are stream based */
	fi->fh = 0;
	if (options.formatraw)
		_ar_open_raw();
	pthread_mutex_unlock(&lock);
	return 0;
}

static int
ar_release(const char *path, struct fuse_file_info *fi)
{
	(void)fi;
	(void)path;
	log("ar_release called, path '%s'", path);
	return 0;
}

static int
ar_readdir(const char *path, void *buf, fuse_fill_dir_t filler,
	off_t offset, struct fuse_file_info *fi)
{
	NODE *node;
	(void) offset;
	(void) fi;

	//log("ar_readdir called, path: '%s' offset: %d", path, offset);
	int ret = -EIO;
	if (pthread_mutex_lock(&lock)) {
		log("could not acquire lock for archive: %s\n", strerror(ret));
		return ret;
	}
	node = get_node_for_path(root, path);
	if (! node) {
		log("path '%s' not found", path);
		pthread_mutex_unlock(&lock);
		return -ENOENT;
	}

	filler(buf, ".", NULL, 0);
	filler(buf, "..", NULL, 0);

	node = node->child;

	while (node) {
		const struct stat *st;
		struct stat st_copy;
		if (archive_entry_hardlink(node->entry)) {
			/* file is a hardlink, stat'ing it somehow does not
			 * work; stat the original instead */
			NODE *orig = get_node_for_path(root, archive_entry_hardlink(node->entry));
			if (! orig) {
				return -ENOENT;
			}
			st = archive_entry_stat(orig->entry);
		} else {
			st = archive_entry_stat(node->entry);
		}
		/* Make a copy so we can set blocks/blksize. These are not
		 * set by libarchive. Issue 191 */
		memcpy(&st_copy, st, sizeof(st_copy));
		st_copy.st_blocks  = (st_copy.st_size + 511) / 512;
		st_copy.st_blksize = 4096;

		if (filler(buf, node->basename, &st_copy, 0)) {
			pthread_mutex_unlock(&lock);
			return -ENOMEM;
		}

		node = node->hh.next;
	}

	pthread_mutex_unlock(&lock);
	return 0;
}


static int
ar_create(const char *path, mode_t mode, struct fuse_file_info *fi)
{
	NODE *node;
	char *location;
	int tmp;

	/* the implementation of this function is mostly copy-paste from
	   mknod, with the exception that the temp file is created with
	   creat() instead of mknod() */
	log("ar_create called, path '%s'", path);
	if (! archiveWriteable || options.readonly) {
		return -EROFS;
	}
	pthread_mutex_lock(&lock);
	/* check for existing node */
	node = get_node_for_path(root, path);
	if (node) {
		pthread_mutex_unlock(&lock);
		return -EEXIST;
	}
	/* create name for temp file */
	if ((tmp = get_temp_file_name(path, &location)) < 0) {
		pthread_mutex_unlock(&lock);
		return tmp;
	}
	/* create temp file */
	if (creat(location, mode) == -1) {
		log("Could not create temporary file %s: %s",
			location, strerror(errno));
		free(location);
		pthread_mutex_unlock(&lock);
		return 0 - errno;
	}
	/* build node */
	if ((node = init_node()) == NULL) {
		pthread_mutex_unlock(&lock);
		return -ENOMEM;
	}
	node->location = location;
	node->modified = 1;
	node->name = strdup(path);
	node->basename = strrchr(node->name, '/') + 1;

	/* build entry */
	correct_name_in_entry(node);
	if ((tmp = update_entry_stat(node)) < 0) {
		log("mknod: error stat'ing file %s: %s", node->location,
			strerror(0 - tmp));
		unlink(location);
		free(location);
		free_node(node);
		pthread_mutex_unlock(&lock);
		return tmp;
	}
	/* add node to tree */
	if (insert_by_path(root, node) != 0) {
		log("ERROR: could not insert %s into tree",
			node->name);
		unlink(location);
		free(location);
		free_node(node);
		pthread_mutex_unlock(&lock);
		return -ENOENT;
	}
	/* clean up */
	archiveModified = 1;
	pthread_mutex_unlock(&lock);
	return 0;
}

static struct fuse_operations ar_oper = {
	.getattr	= ar_getattr,
	.readlink	= ar_readlink,
	.mknod		= ar_mknod,
	.mkdir		= ar_mkdir,
	.symlink	= ar_symlink,
	.unlink		= ar_unlink,
	.rmdir		= ar_rmdir,
	.rename		= ar_rename,
	.link		= ar_link,
	.chmod		= ar_chmod,
	.chown		= ar_chown,
	.truncate	= ar_truncate,
	.utime		= ar_utime,
	.open		= ar_open,
	.read		= ar_read,
	.write		= ar_write,
	.statfs		= ar_statfs,
	//.flush	  = ar_flush,  // int(*flush)(const char *, struct fuse_file_info *)
	.release	= ar_release,
	.fsync		= ar_fsync,
/*
#ifdef HAVE_SETXATTR
	.setxattr	= ar_setxattr,
	.getxattr	= ar_getxattr,
	.listxattr	= ar_listxattr,
	.removexattr	= ar_removexattr,
#endif
*/
	//.opendir	  = ar_opendir,    // int(*opendir)(const char *, struct fuse_file_info *)
	.readdir	= ar_readdir,
	//.releasedir	  = ar_releasedir, // int(*releasedir)(const char *, struct fuse_file_info *)
	//.fsyncdir	  = ar_fsyncdir,   // int(*fsyncdir)(const char *, int, struct fuse_file_info *)
	//.init		  = ar_init,	   // void *(*init)(struct fuse_conn_info *conn)
	//.destroy	  = ar_destroy,    // void(*destroy)(void *)
	//.access	  = ar_access,	   // int(*access)(const char *, int)
	.create		= ar_create,
	//.ftruncate	  = ar_ftruncate,  // int(*ftruncate)(const char *, off_t, struct fuse_file_info *)
	//.fgetattr	  = ar_fgetattr,   // int(*fgetattr)(const char *, struct stat *, struct fuse_file_info *)
	//.lock		  = ar_lock,	   // int(*lock)(const char *, struct fuse_file_info *, int cmd, struct flock *)
	//.utimens	  = ar_utimens,    // int(*utimens)(const char *, const struct timespec tv[2])
	//.bmap		  = ar_bmap,	   // int(*bmap)(const char *, size_t blocksize, uint64_t *idx)
};

void
showUsage()
{
	fprintf(stderr, "Usage: archivemount <fuse-options> <archive> <mountpoint>\n");
	fprintf(stderr, "Usage:	      (-v|--version)\n");
}

void setEcho(int echo)
{
	struct termios t;
	tcgetattr(STDIN_FILENO, &t);
	t.c_lflag = (t.c_lflag & ~ECHO) | (echo ? ECHO : 0);
	tcsetattr(STDIN_FILENO, TCSANOW, &t);
}

/* This is basically getline(3), re-implemented to avoid requiring
 * _POSIX_C_SOURCE >= 200809L. */
ssize_t getLine(char **lineptr, size_t *n, FILE *stream) {
	const int delim = '\n';
	int can_realloc = 0;
	ssize_t count = 0;
	if (*lineptr == NULL && *n == 0) {
		can_realloc = 1;
		*n = 16;
		*lineptr = malloc(*n);
		if (*lineptr == NULL) return -1;
	}
	for (;;) {
		if (count >= *n - 1) {
			if (can_realloc) {
				*n *= 2;
				lineptr = realloc(lineptr, *n);
				if (*lineptr == NULL) return -1;
			} else {
				(*lineptr)[*n] = '\0';
				return *n;
			}
		}
		int c = fgetc(stream);
		switch (c) {
			default:    (*lineptr)[count++] = c;    break;
			case delim: (*lineptr)[count++] = c;    /* fall through */
			case EOF:   (*lineptr)[count]   = '\0';
			            return (c == delim || feof(stream)) ? count : -1;
		}
	}
}

ssize_t getPassphrase(char **lineptr, size_t *n, FILE *stream) {
	ssize_t ret = getLine(lineptr, n, stream);
	/* Strip newline off the end */
	if (ret > 0 && (*lineptr)[ret - 1] == '\n') {
		(*lineptr)[--ret] = '\0';
	}
	return ret;
}

int
main(int argc, char **argv)
{
	struct stat st;
	int oldpwd;
	struct fuse_args args = FUSE_ARGS_INIT(argc, argv);

	/* parse cmdline args */
	memset(&options, 0, sizeof(struct options));
	if (fuse_opt_parse(&args, &options, ar_opts, ar_opt_proc) == -1)
		return -1;
	if (archiveFile==NULL) {
		fprintf(stderr, "missing archive file\n");
		fprintf(stderr, "see `%s -h' for usage\n", argv[0]);
		exit(1);
	}
	if (mtpt==NULL) {
		fprintf(stderr, "missing mount point\n");
		fprintf(stderr, "see `%s -h' for usage\n", argv[0]);
		exit(1);
	}

	/* check if mtpt is ok and writeable */
	if (stat(mtpt, &st) != 0) {
		perror("Error stat'ing mountpoint");
		exit(EXIT_FAILURE);
	}
	if (! S_ISDIR(st.st_mode)) {
		fprintf(stderr, "Problem with mountpoint: %s\n",
			strerror(ENOTDIR));
		exit(EXIT_FAILURE);
	}

	if (options.password) {
		setEcho(0);
		fputs("Enter passphrase:", stderr);
		getPassphrase(&user_passphrase, &user_passphrase_size, stdin);
		fputs("\n", stderr);
		setEcho(1);
	}

	if (!options.readonly) {
		/* check if archive is writeable */
		archiveFd = open(archiveFile, O_RDWR);
		if (archiveFd != -1) {
			archiveWriteable = 1;
			close(archiveFd);
		}
	}
	/* We want the temporary fuser version of the archive to be writable,*/
	/* despite never actually writing the changes to disk.*/
	if (options.nosave) { archiveWriteable = 1; }

	/* open archive and read meta data */
	archiveFd = open(archiveFile, O_RDONLY);
	if (archiveFd == -1) {
		perror("opening archive failed");
		return EXIT_FAILURE;
	}
	if (build_tree(mtpt) != 0) {
		exit(EXIT_FAILURE);
	}

	if (options.formatraw) {
		/* create rawcache */
		if ((rawcache=init_rawcache()) == NULL)
			return -ENOMEM;
		fprintf(stderr,"Calculating uncompressed file size. Please wait.\n");
		rawcache->st.st_size=_ar_getsizeraw("/data");
		//log("cache st_size = %ld",rawcache->st.st_size);
	}

	/* save directory this was started from */
	oldpwd = open(".", 0);

	/* Initialize the node tree lock */
	pthread_mutex_init(&lock, NULL);

	/* always use fuse in single-threaded mode
	 * multithreading is broken with libarchive :-(
	 */
	fuse_opt_add_arg(&args, "-s");

#if FUSE_VERSION >= 26
	{
		struct fuse *fuse;
		struct fuse_chan *ch;
		char *mountpoint;
		int multithreaded;
		int foreground;
#ifdef FUSE_NUMA
		int numa;
#endif
		int res;

		res = fuse_parse_cmdline(&args, &mountpoint, &multithreaded,
#ifdef FUSE_NUMA
			&foreground, &numa);
#else
		&foreground);
#endif
		if (res == -1)
			exit(1);

		ch = fuse_mount(mountpoint, &args);
		if (!ch)
			exit(1);

		res = fcntl(fuse_chan_fd(ch), F_SETFD, FD_CLOEXEC);
		if (res == -1)
			perror("WARNING: failed to set FD_CLOEXEC on fuse device");

		fuse = fuse_new(ch, &args, &ar_oper,
			sizeof(struct fuse_operations), NULL);
		if (fuse == NULL) {
			fuse_unmount(mountpoint, ch);
			exit(1);
		}

		/* now do the real mount */
		res = fuse_daemonize(foreground);
		if (res != -1)
			res = fuse_set_signal_handlers(fuse_get_session(fuse));

		if (res == -1) {
			fuse_unmount(mountpoint, ch);
			fuse_destroy(fuse);
			exit(1);
		}

		if (multithreaded)
			res = fuse_loop_mt(fuse);
		else
			res = fuse_loop(fuse);

		if (res == -1)
			res = 1;
		else
			res = 0;

		fuse_remove_signal_handlers(fuse_get_session(fuse));
		fuse_unmount(mountpoint, ch);
		fuse_destroy(fuse);
		free(mountpoint);
	}
#else
	{
		/* now do the real mount */
		int fuse_ret;
		fuse_ret = fuse_main(args.argc, args.argv, &ar_oper, NULL);
	}
#endif

	/* go back to saved dir */
	{
		int fchdir_ret;
		fchdir_ret = fchdir(oldpwd);
		if (fchdir_ret != 0) {
			log("fchdir() to old path failed\n");
		}
	}

	/* save changes if modified */
	if (archiveWriteable && !options.readonly && archiveModified && !options.nosave) {
		if (save(archiveFile) != 0) {
			log("Saving new archive failed\n");
		}
	}

	/* clean up */
	close(archiveFd);
	if (options.password) {
		memset(user_passphrase, 0, user_passphrase_size);
		free(user_passphrase);
	}

	return EXIT_SUCCESS;
}

/*
vim:ts=8:softtabstop=8:sw=8:noexpandtab
*/
<|MERGE_RESOLUTION|>--- conflicted
+++ resolved
@@ -463,17 +463,13 @@
 			return archive_errno(archive);
 		}
 	}
-<<<<<<< HEAD
-	if (archive_read_open_fd(archive, archiveFd, BLOCK_SIZE) != ARCHIVE_OK) {
-=======
 	if (options.password) {
 		if (archive_read_add_passphrase(archive, user_passphrase) != ARCHIVE_OK) {
 			fprintf(stderr, "%s\n", archive_error_string(archive));
 			return archive_errno(archive);
 		}
 	}
-	if (archive_read_open_fd(archive, archiveFd, 10240) != ARCHIVE_OK) {
->>>>>>> 86cea6c8
+	if (archive_read_open_fd(archive, archiveFd, BLOCK_SIZE) != ARCHIVE_OK) {
 		fprintf(stderr, "%s\n", archive_error_string(archive));
 		return archive_errno(archive);
 	}
@@ -955,17 +951,13 @@
 		log("%s", archive_error_string(oldarc));
 		return archive_errno(oldarc);
 	}
-<<<<<<< HEAD
-	if (archive_read_open_fd(oldarc, archiveFd, BLOCK_SIZE) != ARCHIVE_OK) {
-=======
 	if (options.password) {
 		if (archive_read_add_passphrase(oldarc, user_passphrase) != ARCHIVE_OK) {
 			fprintf(stderr, "%s\n", archive_error_string(oldarc));
 			return archive_errno(oldarc);
 		}
 	}
-	if (archive_read_open_fd(oldarc, archiveFd, 10240) != ARCHIVE_OK) {
->>>>>>> 86cea6c8
+	if (archive_read_open_fd(oldarc, archiveFd, BLOCK_SIZE) != ARCHIVE_OK) {
 		log("%s", archive_error_string(oldarc));
 		return archive_errno(oldarc);
 	}
@@ -1390,17 +1382,13 @@
 				return -EIO;
 			}
 		}
-<<<<<<< HEAD
-		archive_ret = archive_read_open_fd(archive, archiveFd, BLOCK_SIZE);
-=======
 		if (options.password) {
 			if (archive_read_add_passphrase(archive, user_passphrase) != ARCHIVE_OK) {
 				fprintf(stderr, "%s\n", archive_error_string(archive));
 				return archive_errno(archive);
 			}
 		}
-		archive_ret = archive_read_open_fd(archive, archiveFd, 10240);
->>>>>>> 86cea6c8
+		archive_ret = archive_read_open_fd(archive, archiveFd, BLOCK_SIZE);
 		if (archive_ret != ARCHIVE_OK) {
 			log("archive_read_open_fd(): %s (%d)\n",
 				archive_error_string(archive), archive_ret);
@@ -1525,9 +1513,6 @@
 		options.formatraw = 1;
 	}
 
-<<<<<<< HEAD
-	archive_ret = archive_read_open_fd(archive, archiveFd, BLOCK_SIZE);
-=======
 	if (options.password) {
 		if (archive_read_add_passphrase(archive, user_passphrase) != ARCHIVE_OK) {
 			fprintf(stderr, "%s\n", archive_error_string(archive));
@@ -1535,8 +1520,7 @@
 		}
 	}
 
-	archive_ret = archive_read_open_fd(archive, archiveFd, 10240);
->>>>>>> 86cea6c8
+	archive_ret = archive_read_open_fd(archive, archiveFd, BLOCK_SIZE);
 	if (archive_ret != ARCHIVE_OK) {
 		log("archive_read_open_fd(): %s (%d)\n",
 			archive_error_string(archive), archive_ret);
